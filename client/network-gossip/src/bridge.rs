// Copyright 2019-2020 Parity Technologies (UK) Ltd.
// This file is part of Substrate.

// Substrate is free software: you can redistribute it and/or modify
// it under the terms of the GNU General Public License as published by
// the Free Software Foundation, either version 3 of the License, or
// (at your option) any later version.

// Substrate is distributed in the hope that it will be useful,
// but WITHOUT ANY WARRANTY; without even the implied warranty of
// MERCHANTABILITY or FITNESS FOR A PARTICULAR PURPOSE.  See the
// GNU General Public License for more details.

// You should have received a copy of the GNU General Public License
// along with Substrate.  If not, see <http://www.gnu.org/licenses/>.

use crate::{Network, Validator};
use crate::state_machine::{ConsensusGossip, TopicNotification, PERIODIC_MAINTENANCE_INTERVAL};

use sc_network::message::generic::ConsensusMessage;
use sc_network::{Event, ReputationChange};

use futures::{prelude::*, channel::mpsc, compat::Compat01As03};
use futures01::stream::Stream as Stream01;
use libp2p::PeerId;
use parking_lot::Mutex;
use sp_runtime::{traits::Block as BlockT, ConsensusEngineId};
<<<<<<< HEAD
use std::{borrow::Cow, sync::Arc, time::Duration};
=======
use std::{pin::Pin, sync::Arc, task::{Context, Poll}};
>>>>>>> 47076a93

/// Wraps around an implementation of the `Network` crate and provides gossiping capabilities on
/// top of it.
pub struct GossipEngine<B: BlockT> {
	inner: Arc<Mutex<GossipEngineInner<B>>>,
	engine_id: ConsensusEngineId,
}

struct GossipEngineInner<B: BlockT> {
	state_machine: ConsensusGossip<B>,
	network: Box<dyn Network<B> + Send>,
	periodic_maintenance_interval: futures_timer::Delay,
	network_event_stream: Compat01As03<Box<dyn Stream01<Error = (), Item = Event> + Send>>,
	engine_id: ConsensusEngineId,
}

impl<B: BlockT> Unpin for GossipEngineInner<B> {}

impl<B: BlockT> GossipEngine<B> {
	/// Create a new instance.
	pub fn new<N: Network<B> + Send + Clone + 'static>(
		mut network: N,
		engine_id: ConsensusEngineId,
		protocol_name: impl Into<Cow<'static, [u8]>>,
		validator: Arc<dyn Validator<B>>,
	) -> Self where B: 'static {
		let mut state_machine = ConsensusGossip::new();

		// We grab the event stream before registering the notifications protocol, otherwise we
		// might miss events.
		let network_event_stream = network.event_stream();

		network.register_notifications_protocol(engine_id, protocol_name.into());
		state_machine.register_validator(&mut network, engine_id, validator);

		let inner = Arc::new(Mutex::new(GossipEngineInner {
			state_machine,
			network: Box::new(network),
			periodic_maintenance_interval: futures_timer::Delay::new(PERIODIC_MAINTENANCE_INTERVAL),
			network_event_stream: Compat01As03::new(network_event_stream),
			engine_id,
		}));

		let gossip_engine = GossipEngine {
			inner: inner.clone(),
			engine_id,
		};

		gossip_engine
	}

	pub fn report(&self, who: PeerId, reputation: ReputationChange) {
		self.inner.lock().network.report_peer(who, reputation);
	}

	/// Registers a message without propagating it to any peers. The message
	/// becomes available to new peers or when the service is asked to gossip
	/// the message's topic. No validation is performed on the message, if the
	/// message is already expired it should be dropped on the next garbage
	/// collection.
	pub fn register_gossip_message(
		&self,
		topic: B::Hash,
		message: Vec<u8>,
	) {
		let message = ConsensusMessage {
			engine_id: self.engine_id,
			data: message,
		};

		self.inner.lock().state_machine.register_message(topic, message);
	}

	/// Broadcast all messages with given topic.
	pub fn broadcast_topic(&self, topic: B::Hash, force: bool) {
		let mut inner = self.inner.lock();
		let inner = &mut *inner;
		inner.state_machine.broadcast_topic(&mut *inner.network, topic, force);
	}

	/// Get data of valid, incoming messages for a topic (but might have expired meanwhile).
	pub fn messages_for(&self, topic: B::Hash)
		-> mpsc::UnboundedReceiver<TopicNotification>
	{
		self.inner.lock().state_machine.messages_for(self.engine_id, topic)
	}

	/// Send all messages with given topic to a peer.
	pub fn send_topic(
		&self,
		who: &PeerId,
		topic: B::Hash,
		force: bool
	) {
		let mut inner = self.inner.lock();
		let inner = &mut *inner;
		inner.state_machine.send_topic(&mut *inner.network, who, topic, self.engine_id, force)
	}

	/// Multicast a message to all peers.
	pub fn gossip_message(
		&self,
		topic: B::Hash,
		message: Vec<u8>,
		force: bool,
	) {
		let message = ConsensusMessage {
			engine_id: self.engine_id,
			data: message,
		};

		let mut inner = self.inner.lock();
		let inner = &mut *inner;
		inner.state_machine.multicast(&mut *inner.network, topic, message, force)
	}

	/// Send addressed message to the given peers. The message is not kept or multicast
	/// later on.
	pub fn send_message(&self, who: Vec<sc_network::PeerId>, data: Vec<u8>) {
		let mut inner = self.inner.lock();
		let inner = &mut *inner;

		for who in &who {
			inner.state_machine.send_message(&mut *inner.network, who, ConsensusMessage {
				engine_id: self.engine_id,
				data: data.clone(),
			});
		}
	}

	/// Notify everyone we're connected to that we have the given block.
	///
	/// Note: this method isn't strictly related to gossiping and should eventually be moved
	/// somewhere else.
	pub fn announce(&self, block: B::Hash, associated_data: Vec<u8>) {
		self.inner.lock().network.announce(block, associated_data);
	}
}

impl<B: BlockT> Future for GossipEngine<B> {
	type Output = ();

	fn poll(self: Pin<&mut Self>, cx: &mut Context) -> Poll<Self::Output> {
		self.inner.lock().poll_unpin(cx)
	}
}

impl<B: BlockT> Future for GossipEngineInner<B> {
	type Output = ();

	fn poll(mut self: Pin<&mut Self>, cx: &mut Context) -> Poll<Self::Output> {
		let this = &mut *self;

		while let Poll::Ready(Some(Ok(event))) = this.network_event_stream.poll_next_unpin(cx) {
			match event {
				Event::NotificationStreamOpened { remote, engine_id: msg_engine_id, roles } => {
					if msg_engine_id != this.engine_id {
						continue;
					}
					this.state_machine.new_peer(&mut *this.network, remote, roles);
				}
				Event::NotificationStreamClosed { remote, engine_id: msg_engine_id } => {
					if msg_engine_id != this.engine_id {
						continue;
					}
					this.state_machine.peer_disconnected(&mut *this.network, remote);
				},
				Event::NotificationsReceived { remote, messages } => {
					let engine_id = this.engine_id.clone();
					this.state_machine.on_incoming(
						&mut *this.network,
						remote,
						messages.into_iter()
							.filter_map(|(engine, data)| if engine == engine_id {
								Some(ConsensusMessage { engine_id: engine, data: data.to_vec() })
							} else { None })
							.collect()
					);
				},
				Event::Dht(_) => {}
			}
		}

		while let Poll::Ready(()) = this.periodic_maintenance_interval.poll_unpin(cx) {
			this.periodic_maintenance_interval.reset(PERIODIC_MAINTENANCE_INTERVAL);
			this.state_machine.tick(&mut *this.network);
		}

		Poll::Pending
	}
}

impl<B: BlockT> Clone for GossipEngine<B> {
	fn clone(&self) -> Self {
		GossipEngine {
			inner: self.inner.clone(),
			engine_id: self.engine_id.clone(),
		}
	}
}<|MERGE_RESOLUTION|>--- conflicted
+++ resolved
@@ -25,11 +25,7 @@
 use libp2p::PeerId;
 use parking_lot::Mutex;
 use sp_runtime::{traits::Block as BlockT, ConsensusEngineId};
-<<<<<<< HEAD
-use std::{borrow::Cow, sync::Arc, time::Duration};
-=======
-use std::{pin::Pin, sync::Arc, task::{Context, Poll}};
->>>>>>> 47076a93
+use std::{borrow::Cow, pin::Pin, sync::Arc, task::{Context, Poll}};
 
 /// Wraps around an implementation of the `Network` crate and provides gossiping capabilities on
 /// top of it.
