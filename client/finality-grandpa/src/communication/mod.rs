--- conflicted
+++ resolved
@@ -185,11 +185,7 @@
 		);
 
 		let validator = Arc::new(validator);
-<<<<<<< HEAD
-		let gossip_engine = GossipEngine::new(service.clone(), executor, GRANDPA_ENGINE_ID, &b"/paritytech/grandpa/1"[..], validator.clone());
-=======
-		let gossip_engine = GossipEngine::new(service.clone(), GRANDPA_ENGINE_ID, validator.clone());
->>>>>>> 47076a93
+		let gossip_engine = GossipEngine::new(service.clone(), GRANDPA_ENGINE_ID, &b"/paritytech/grandpa/1"[..], validator.clone());
 
 		{
 			// register all previous votes with the gossip service so that they're
