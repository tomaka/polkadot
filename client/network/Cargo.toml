--- conflicted
+++ resolved
@@ -58,12 +58,8 @@
 yamux = "0.4.2"
 
 [dev-dependencies]
-<<<<<<< HEAD
-async-std = "1.4.0"
-=======
 async-std = "1.5"
 assert_matches = "1.3"
->>>>>>> ea721a19
 env_logger = "0.7.0"
 quickcheck = "0.9.0"
 rand = "0.7.2"
